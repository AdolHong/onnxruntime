--- conflicted
+++ resolved
@@ -105,16 +105,6 @@
         .TypeConstraint("y", DataTypeImpl::GetTensorType<int8_t>()),
     QuantizeLinear<int8_t>);
 
-<<<<<<< HEAD
-// clamp doesn't exist in the version of <algorithm> that we're using, so
-// make a local one.
-static float clamp(float v, float lo, float hi) {
-  if (v < lo) return lo;
-  if (v > hi) return hi;
-  return v;
-}
-=======
->>>>>>> 833e1834
 static float RoundHalfToEven(float input) {
   std::fesetround(FE_TONEAREST);
   auto result = std::nearbyintf(input);
